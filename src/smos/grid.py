# -*- coding: utf-8 -*-
import os

from pygeogrids.grids import CellGrid, BasicGrid, lonlat2cell
from pygeogrids.netcdf import load_grid

from ease_grid import EASE2_grid
import numpy as np
from netCDF4 import Dataset
import os


class EASE25CellGrid(CellGrid):
    """ CellGrid version of EASE25 Grid as used in SMOS IC """

    def __init__(self, bbox=None, only_land=False):
        """
        Parameters
        ----------
        bbox: tuple, optional (default: None)
            (min_lon, min_lat, max_lon, max_lat)
            Bounding box to create subset for, if None is passed a global
            grid is used.
        only_land: bool, optional (default: False)
            If True, restrict the grid to land points only.
        """

        ease25 = EASE2_grid(25000)
        glob_lons, glob_lats = ease25.londim, ease25.latdim

        lons, lats = np.meshgrid(glob_lons, glob_lats)
        assert lons.shape == lats.shape
        shape = lons.shape

        lats = np.flipud(lats)  # flip lats, so that origin in bottom left

        globgrid = BasicGrid(lons.flatten(), lats.flatten(), shape=shape)

        self.bbox = bbox
        self.cellsize = 5.

        # Start with global grid
        grid = globgrid
        sgpis = globgrid.activegpis
        params = {'subset': sgpis}
        land_mask = None

        # Get land mask if needed
        if only_land:
            mask_path = os.path.join(os.path.abspath(os.path.dirname(__file__)), 
                                   "Grid_Point_Mask_USGS.nc")
            with Dataset(mask_path) as ds:
                land_mask = ds.variables["USGS_Land_Flag"][:].flatten().filled() == 0.0

        # Special handling when both land-only and bbox are specified
        if only_land and self.bbox:
            # Get land points from global grid
            land_points = np.ma.masked_array(globgrid.get_grid_points()[0], land_mask)
            land_sgpis = globgrid.activegpis[~land_points.mask]

            # Get bbox points from global grid
            bbox_sgpis = globgrid.get_bbox_grid_points(
                latmin=self.bbox[1],
                latmax=self.bbox[3],
                lonmin=self.bbox[0],
                lonmax=self.bbox[2]
            )

            # Create intersection of land points and bbox points
            # (points that are both on land AND within bbox)
            intersection = np.intersect1d(land_sgpis, bbox_sgpis)

            # Use global grid with the intersection as subset
            grid = globgrid
            sgpis = intersection
            params = {'subset': sgpis}
            shape = (len(sgpis),)

        # Apply original land mask if only_land is True but no bbox is specified
        elif only_land:
            land_points = np.ma.masked_array(globgrid.get_grid_points()[0], land_mask)
            grid = globgrid.subgrid_from_gpis(land_points[~land_points.mask].filled())
            sgpis = grid.activegpis
            shape = grid.shape
            params = {}

        # Apply original bbox filter if only bbox is specified (no land mask)
        elif self.bbox:
            bbox_sgpis = grid.get_bbox_grid_points(
                latmin=self.bbox[1],
                latmax=self.bbox[3],
                lonmin=self.bbox[0],
                lonmax=self.bbox[2]
            )
            sgpis = bbox_sgpis
            params = {'subset': sgpis}

        # Set final grid parameters
        self.grid = grid
        self.subset = sgpis
        self.shape = shape

        super().__init__(lon=grid.arrlon,
                         lat=grid.arrlat,
                         cells=lonlat2cell(grid.arrlon, grid.arrlat,
                                           self.cellsize),
                         shape=shape,
                         **params)

        if only_land:
            self.subset_shape = shape
        else:
            self.subset_shape = (len(np.unique(self.activearrlat)),
                                 len(np.unique(self.activearrlon)))


    def cut(self) -> CellGrid:
        # create a new grid from the active subset
<<<<<<< HEAD
        return BasicGrid(lon=self.activearrlon,
                         lat=self.activearrlat,
                         gpis=self.activegpis,
                         subset=None,
                         shape=self.subset_shape).to_cell_grid(self.cellsize)
=======
        return BasicGrid(lon=self.activearrlon, lat=self.activearrlat,
                         gpis=self.activegpis, subset=None,
                         shape=self.subset_shape).to_cell_grid(self.cellsize)


ISEA_GRID_FILE = path_config = os.path.join(
    os.path.dirname(os.path.realpath(__file__)),
    "../grid_definition_files/SMOSL2_grid.nc"
)


class ISEA4h9CellGrid:
    """ CellGrid version of ISEA 4h9 Grid as used in SMOS L2 """

    def __init__(self, isea_grid_file=ISEA_GRID_FILE, bbox=None):

        if isea_grid_file is None:
            # use formula of grid definition
            raise NotImplementedError(
                "Here a formula for the ISEA 4h9 grid could be passed, to avoid"
                " relaying on the grid file."
            )

        else:
            self.isea_cellgrid = load_grid(isea_grid_file)

        self.bbox = bbox
        if self.bbox:
            sgpis = self.get_bbox_grid_points(
                latmin=self.bbox[1], latmax=self.bbox[3],
                lonmin=self.bbox[0], lonmax=self.bbox[2])

            self.isea_cellgrid = self.subgrid_from_gpis(sgpis)

        self.subset_shape = (
            len(np.unique(self.activearrlat)),
            len(np.unique(self.activearrlon))
        )

    def __getattr__(self, attr):
        # inherit the attributes of the cellgrid directly, so they can be
        # called from the main instance
        return getattr(self.isea_cellgrid, attr)

    def cut(self) -> CellGrid:
        # create a new grid from the active subset
        return self.isea_cellgrid
>>>>>>> 26a8e3ca
<|MERGE_RESOLUTION|>--- conflicted
+++ resolved
@@ -116,15 +116,10 @@
 
     def cut(self) -> CellGrid:
         # create a new grid from the active subset
-<<<<<<< HEAD
         return BasicGrid(lon=self.activearrlon,
                          lat=self.activearrlat,
                          gpis=self.activegpis,
                          subset=None,
-                         shape=self.subset_shape).to_cell_grid(self.cellsize)
-=======
-        return BasicGrid(lon=self.activearrlon, lat=self.activearrlat,
-                         gpis=self.activegpis, subset=None,
                          shape=self.subset_shape).to_cell_grid(self.cellsize)
 
 
@@ -169,5 +164,4 @@
 
     def cut(self) -> CellGrid:
         # create a new grid from the active subset
-        return self.isea_cellgrid
->>>>>>> 26a8e3ca
+        return self.isea_cellgrid